--- conflicted
+++ resolved
@@ -9,7 +9,7 @@
 
 class ServiceDefinition(BaseModel):
     class_path: str
-    type: str
+    service_type: str
     requires_api_key: bool
     optional_params: List[str]
     required_params: List[str]
@@ -74,7 +74,7 @@
 
         cls._services[service_key] = ServiceDefinition(
             class_path=service_class,
-            type=service_type.value,
+            service_type=service_type.value,
             requires_api_key=requires_api_key,
             optional_params=optional_params or [],
             required_params=required_params or [],
@@ -146,11 +146,9 @@
         return cls._services[service_key]
 
     @classmethod
-<<<<<<< HEAD
-    def get_available_services(cls, service_type: Optional[ServiceType] = None) -> List[str]:
-=======
-    def get_available_services(cls, service_type: ServiceType = None) -> List[ServiceInfo]:
->>>>>>> f7f8c900
+    def get_available_services(
+        cls, service_type: Optional[ServiceType] = None
+    ) -> List[ServiceInfo]:
         """Get a list of all registered services, optionally filtered by type."""
         services = (
             (name, type_, service_dict)
@@ -191,17 +189,17 @@
 
     @classmethod
     def validate_service_map(cls, services: dict[str, str]) -> bool:
-        for service_type, service_name in services.items():
+        for service_type_key, service_name in services.items():
             try:
-                type_enum = ServiceType(service_type)
-                services_of_type = cls.get_available_services(type_enum)
-
+                service_type = ServiceType(service_type_key)
+                services_of_type = services_of_type = [
+                    name for (name, s_type) in cls._services.keys() if s_type == service_type
+                ]
                 if service_name not in services_of_type:
-                    raise UnsupportedServiceError(service_name, service_type, services_of_type)
-
+                    raise UnsupportedServiceError(service_name, str(service_type), services_of_type)
             except ValueError:
                 valid_types = [t.value for t in ServiceType]
-                raise InvalidServiceTypeError(service_type, valid_types)
+                raise InvalidServiceTypeError(str(service_type), valid_types)
 
         return True
 
